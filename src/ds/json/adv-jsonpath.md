[JSONPath](https://goessner.net/articles/JsonPath/) expressions help you access specific elements within a JSON document, which is similar to how XPATH works for XML documents.
<<<<<<< HEAD
JSONPath support was added to the JSON data structure in version 2.0.
Before that, [a legacy form of pathing](https://redis.io/docs/data-types/json/path/#legacy-path-syntax) was supported.
=======
JSONPath support was added to Redis Stack in version 2.0.
Before that, [a legacy form of pathing](https://redis.io/docs/latest/develop/data-types/json/path/?utm_source=redisinsight&utm_medium=app&utm_campaign=json_tutorial#legacy-path-syntax) was supported.
>>>>>>> 1d385d37
Only JSONPath will be discussed in this tutorial.

You've already seen several examples of JSONPath in previous parts of this tutorial. The next sections will describe JSONPath in more complete detail.
Some simple JSON documents will be used to demonstrate JSONPath's features.

```redis:[run_confirmation=true] Load documents
JSON.SET lit1 $ 5
JSON.SET lit2 $ '"abc"'
JSON.SET lit3 $ true
JSON.SET lit4 $ null
JSON.SET obj1 $ '{"a":1, "b":2}'
JSON.SET obj2 $ '{"a":[1,2,3,"a","b","c",false,true,["a",1],{"a":1},{"b":null}], "b":5}'
JSON.SET arr1 $ [1,2,3]
JSON.SET arrmap $ '[{"a":1}, {"b":2}]'
```

**Note**:
>A JSONPath query can resolve to multiple absolute path matches. When more than one matching path is identified, the JSON commands apply the operation to every possible path.

## JSONPath syntax

| Syntax&nbsp;element | Description |
|----------------|-------------|
| `$` | The root (outermost JSON element), starts the path. |
| `.` | Selects a child element. |
| `..` | Recursively descends through the JSON document. |
| `*` | If current node is an array, `*` resolves to all array elements. If current node is an object, `*` resolves to all the object's members |
| `[]` | Subscript operator, accesses an array element. |
| `[,]` | Union, selects multiple elements. |
| `[start:end:step]` | Array slice where `start`, `end`, and `step` are indexes. |
| `[?(...)]` | Filters a JSON object or array. Supports comparison operators (`==`, `!=`, `<`, `<=`, `>`, `>=`, `=~`), logical operators (`&&`, `\|\|`), and parentheses for grouping (`(`, `)`). |
| `@` | The current element, used in filter or script expressions. |

## Basic usage

`$` represents the root of a document. When `$` is combined with `.` and/or `[]`, a child element is selected. Here are a few examples.

```redis $ by itself
JSON.GET obj1 $ // returns the entire obj1 document
```

```redis Select an element with $.
JSON.GET obj2 $.a // returns the array pointed to by a
```

```redis Select an element with $[...]
JSON.GET arr1 $[1] // returns the second element of the arr1 array
```

```redis Select $.a using $.[] notation
JSON.GET obj2 '$.["a"]' // note the use of single quotes in this expression; they're needed to be able to use double quotes in the expression
```

It is possible to use `$` as part of a field name.

```redis:[run_confirmation=true] Using $ as part of a field name
JSON.SET d $ '{"$":5, "$$":6}'
JSON.GET d $.$ // returns "[5]"
```

The use of quotes is optional when double quotes are not in use inside of an expression.
Each of the following JSONPath expressions return the same value, `"[5]"`.

```redis Quote usage
JSON.GET obj2 $.b
JSON.GET obj2 $.'b'
JSON.GET obj2 $'.b'
```

**Note**:
>If the current node is not an object or has no member named after the operand, an empty array is returned.

```redis Invalid path
JSON.GET obj1 $.c // "[]" is returned
```

```redis Combining . and []
JSON.GET arrmap $[0].a
```

## Bracket (union) expressions

The following syntaxes are supported:

- `'$["value1", "value2", ...]'`
- `$[idx1, idx2, idx3, ...]`

Each represents a union operation, allowing you to select multiple elements.

For objects, return values are as follows:

- If the current node is an object, an array containing the values of the object’s fields, based on their names, is returned.
- If the current node is an object and has no members named in the bracket expression, it is skipped.
This could result in an empty array being returned.
- If the current node is not an object, an empty array is returned.

Here are some examples:

```redis Bracket union examples with objects
JSON.GET obj1 '$["a"]'
JSON.GET obj1 '$["b","b"]'
JSON.GET obj1 '$["a","c","b","d"]'
JSON.GET obj1 '$["c","d"]'
JSON.GET arr1 '$["a","b"]'
```

For arrays:

- idx must be an integer
- if idx < 0, it is replaced with min(0, idx + array-length)
- if idx ≥ array-length (after normalization) - it is skipped

Return values are as follows:

- If the current node is an array, an array containing elements based on one or more 0-based indexes is returned.
- If the current node is not an array, it is skipped, possibly resulting in an empty array being returned.

idx must be an integer
if idx < 0, it is replaced with min(0, idx + array-length)
if idx ≥ array-length (after normalization) - it is skipped

```redis Bracket union examples with arrays
JSON.GET obj2 $.a[0]
JSON.GET obj2 $.a[-1]
JSON.GET obj2 $.a[100]
JSON.GET obj2 $.a[-100]
JSON.GET obj2 $.a[8][1]
JSON.GET obj2 $.a[0,0,1,1]
JSON.GET obj2 $.b[0]
JSON.GET obj2 $.*[0]
```

The JSON data structure also supports slice syntax for arrays: `[start:`end`:`step`]`, where `start`, `end`, and `step` are indexes.
If the current node is an array, an array containing elements extracted from an array are returned, based on a `start` index, an `end` index, and a `step` index.
Array indexes are zero-based; the first element is index 0. Start Index is inclusive; End index is not inclusive.
The following rules apply:

| Predicate | Rule |
| --------- | ---- |
| If `start` is specified | it must be an integer |
| if `start` is omitted | it is replaced with 0 |
| if `start` < 0 | it is replaced with min(0, `start` + array-length) |
| if `start` > array-length | an empty array is returned |
| if `end` is specified | it must be an integer |
| If `end` is omitted | it is replaced with array-length |
| If `end` ≥ array-length | it is replaced with array-length |
| if `end` < 0 | it is replaced with min(0, `end` + array-length) |
| If `end` ≤ `start` (after normalization) | an empty array is returned |
| If `step` is specified | it must be a positive integer |
| If `step` is omitted | it is replaced with 1 |
| If the current node in not an array | an empty array is returned |

```redis Array slice examples
JSON.GET arr1 $[:]
JSON.GET arr1 $[::]
JSON.GET arr1 $[::2]
JSON.GET arr1 $[0:1]
JSON.GET arr1 $[0:2]
JSON.GET lit3 $.*[:]
```

## Wildcard expressions

The `*` character is a wildcard that expands depending on the type of the current node:

- If the current node is an array, an array containing the values of all the array’s elements is returned.

```redis Using * when the current node is an array
JSON.GET arr1 $.*  // each of the following commands return identical results
JSON.GET arr1 $[*]
JSON.GET arr1 $.[*]
```

- If the current node is an object, an array containing the values of all the object’s members is returned.

```redis Using * when the current node is an object
JSON.GET obj1 $.* // each of the following commands return identical results
JSON.GET obj1 $[*]
JSON.GET obj1 $.[*]
```

- If current node is a literal, an empty array is returned.

```redis Using * when the current node is a literal
JSON.GET lit1 $.*
```<|MERGE_RESOLUTION|>--- conflicted
+++ resolved
@@ -1,11 +1,6 @@
 [JSONPath](https://goessner.net/articles/JsonPath/) expressions help you access specific elements within a JSON document, which is similar to how XPATH works for XML documents.
-<<<<<<< HEAD
 JSONPath support was added to the JSON data structure in version 2.0.
-Before that, [a legacy form of pathing](https://redis.io/docs/data-types/json/path/#legacy-path-syntax) was supported.
-=======
-JSONPath support was added to Redis Stack in version 2.0.
 Before that, [a legacy form of pathing](https://redis.io/docs/latest/develop/data-types/json/path/?utm_source=redisinsight&utm_medium=app&utm_campaign=json_tutorial#legacy-path-syntax) was supported.
->>>>>>> 1d385d37
 Only JSONPath will be discussed in this tutorial.
 
 You've already seen several examples of JSONPath in previous parts of this tutorial. The next sections will describe JSONPath in more complete detail.
